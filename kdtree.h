--- conflicted
+++ resolved
@@ -1,305 +1,314 @@
-/**
- * \file
- * This algorithm uses a kd-tree structure to search
- * for collisions with a surface consisting of a list
- * of triangles.
- * Initially, the triangles are read from a set of STL-files
- * (http://www.ennex.com/~fabbers/StL.asp)	via
- * ReadFile(filename,surfacetype) and stored in the kd-tree
- * via Init().
- * You can define a surfacetype for each file which is
- * returned on collision tests to identify different surfaces
- * during runtime.
- * During runtime segments point1->point2 can be checked for
- * intersection with the surface via
- * Collision(point1,point2,list of TCollision). Collision returns
- * true if an intersection occurred and gives the parametric
- * coordinate s of the intersection point (I=p1+s*(p2-p1)),
- * the normal n and the surfacetype of the intersected surface.
- *
- */
-
-#ifndef KDTREE_H_
-#define KDTREE_H_
-
-#include <vector>
-#include <set>
-#include <list>
-
-#define USE_CGAL
-
-#ifdef USE_CGAL
-
-#include <CGAL/Simple_cartesian.h>
-#include <CGAL/AABB_tree.h>
-#include <CGAL/AABB_traits.h>
-#include <CGAL/AABB_triangle_primitive.h>
-
-typedef CGAL::Simple_cartesian<double> K;
-
-typedef K::Segment_3 CSegment;
-typedef K::Point_3 CPoint;
-typedef K::Triangle_3 CTriangle;
-class TTriangle: public K::Triangle_3{
-public:
-	int ID;
-	TTriangle(K::Point_3 a, K::Point_3 b, K::Point_3 c, int aID): K::Triangle_3(a, b, c), ID(aID) { };
-};
-typedef std::list<TTriangle>::iterator CIterator;
-typedef CGAL::AABB_triangle_primitive<K,CIterator> CPrimitive;
-typedef CGAL::AABB_traits<K, CPrimitive> CTraits;
-typedef CGAL::AABB_tree<CTraits> CTree;
-
-#else
-
-/**
- * Triangle class.
- *
+/**
+ * \file
+ * This algorithm uses a kd-tree structure to search
+ * for collisions with a surface consisting of a list
+ * of triangles.
+ * Initially, the triangles are read from a set of STL-files
+ * (http://www.ennex.com/~fabbers/StL.asp)	via
+ * ReadFile(filename,surfacetype) and stored in the kd-tree
+ * via Init().
+ * You can define a surfacetype for each file which is
+ * returned on collision tests to identify different surfaces
+ * during runtime.
+ * During runtime segments point1->point2 can be checked for
+ * intersection with the surface via
+ * Collision(point1,point2,list of TCollision). Collision returns
+ * true if an intersection occurred and gives the parametric
+ * coordinate s of the intersection point (I=p1+s*(p2-p1)),
+ * the normal n and the surfacetype of the intersected surface.
+ *
+ */
+
+#ifndef KDTREE_H_
+#define KDTREE_H_
+
+#include <vector>
+#include <set>
+#include <list>
+
+#define USE_CGAL
+
+#ifdef USE_CGAL
+
+#include <CGAL/Simple_cartesian.h>
+#include <CGAL/AABB_tree.h>
+#include <CGAL/AABB_traits.h>
+#include <CGAL/AABB_triangle_primitive.h>
+
+typedef CGAL::Simple_cartesian<double> K;
+
+typedef K::Segment_3 CSegment;
+typedef K::Point_3 CPoint;
+typedef K::Triangle_3 CTriangle;
+class TTriangle: public K::Triangle_3{
+public:
+	int ID;
+	TTriangle(K::Point_3 a, K::Point_3 b, K::Point_3 c, int aID): K::Triangle_3(a, b, c), ID(aID) { };
+};
+typedef std::list<TTriangle>::iterator CIterator;
+typedef CGAL::AABB_triangle_primitive<K,CIterator> CPrimitive;
+typedef CGAL::AABB_traits<K, CPrimitive> CTraits;
+typedef CGAL::AABB_tree<CTraits> CTree;
+
+#else
+
+/**
+ * Triangle class.
+ *
  * Stores vertices, normal vector and an ID.
- */
-struct Triangle{
-    const float *vertex[3]; ///< the three vertices of the triangle (in counterclockwise order according to STL standard)
-    long double normal[3]; ///< normal vector of triangle plane (length = area)
-    unsigned ID;          ///< user defined surface number
-
-    /**
-     * Constructor.
-     *
-     * Calculates ::normal
-     *
+ */
+struct Triangle{
+    const float *vertex[3]; ///< the three vertices of the triangle (in counterclockwise order according to STL standard)
+    long double normal[3]; ///< normal vector of triangle plane (length = area)
+    unsigned ID;          ///< user defined surface number
+
+    /**
+     * Constructor.
+     *
+     * Calculates ::normal
+     *
      * @param vertices Array of three vertices with three components
-     */
-    Triangle(const float *vertices[3]);
-
-    /**
-     * Does the line segment p1 -> p2 intersect the triangle?
-     *
-     * http://softsurfer.com/Archive/algorithm_0105/algorithm_0105.htm#Segment-Triangle
-     *
-     * @param p1 Start point of line segment
-     * @param p2 End point of line segment
-     * @param s Length fraction of the intersection point (P = p1 + s*(p2 - p1))
-     *
+     */
+    Triangle(const float *vertices[3]);
+
+    /**
+     * Does the line segment p1 -> p2 intersect the triangle?
+     *
+     * http://softsurfer.com/Archive/algorithm_0105/algorithm_0105.htm#Segment-Triangle
+     *
+     * @param p1 Start point of line segment
+     * @param p2 End point of line segment
+     * @param s Length fraction of the intersection point (P = p1 + s*(p2 - p1))
+     *
      * @return Returns true if they intersect
-     */
-    bool intersect(const long double p1[3], const long double p2[3], long double &s);
-};
-#endif
-
-/**
+     */
+    bool intersect(const long double p1[3], const long double p2[3], long double &s);
+};
+#endif
+
+/**
  * Structure that is returned by KDTree::Collision.
- */
-struct TCollision{
-	long double s; ///< parametric coordinate of intersection point (P = p1 + s*(p2 - p1))
-	long double normal[3]; ///< normal (length = 1) of intersected surface
-	unsigned ID; ///< ID of intersected surface
-	inline bool operator < (const TCollision c) const { return s < c.s; }; ///< overloaded operator, needed for sorting
-};
-
-/**
- * General kd-tree class.
- *
+ */
+struct TCollision{
+	long double s; ///< parametric coordinate of intersection point (P = p1 + s*(p2 - p1))
+	long double normal[3]; ///< normal (length = 1) of intersected surface
+	unsigned ID; ///< ID of intersected surface
+	inline bool operator < (const TCollision c) const { return s < c.s; }; ///< overloaded operator, needed for sorting
+};
+
+/**
+ * General kd-tree class.
+ *
  * Encapsulates all the nodes.
- */
-class KDTree{
-#ifndef USE_CGAL
-	private:
-    	/**
-    	 * Triangle vertex class.
-    	 *
-    	 * Each vertex is only stored once in a set to save memory.
-    	 */
-        struct TVertex{
-            float vertex[3]; ///< coordinates of the vertex
-
-            /**
-             * Comparison operator.
-             *
-             * Needed to keep only one unique vertex in the set.
-             *
-             * @param v Vertex to which shall be compared
-             */
-            inline bool operator == (const TVertex v) const { 
-            	return  std::abs(vertex[0] - v.vertex[0]) <= 0 &&
-            			std::abs(vertex[1] - v.vertex[1]) <= 0 &&
-            			std::abs(vertex[2] - v.vertex[2]) <= 0;
-            };
-
-            /**
-             * Sort operator.
-             *
-             * Needed to keep only one unique vertex in the set.
-             *
-             * @param v Vertex to which shall be compared
-             */
-        	inline bool operator < (const TVertex v) const {
-        		if (vertex[0] == v.vertex[0]){
-        			if (vertex[1] == v.vertex[1])
-        				return vertex[2] < v.vertex[2];
-        			else
-        				return vertex[1] < v.vertex[1];
-        		}
-        		else return vertex[0] < v.vertex[0];
-        	};
-        };
-
-        /**
+ */
+class KDTree{
+#ifndef USE_CGAL
+	private:
+    	/**
+    	 * Triangle vertex class.
+    	 *
+    	 * Each vertex is only stored once in a set to save memory.
+    	 */
+        struct TVertex{
+            float vertex[3]; ///< coordinates of the vertex
+
+            /**
+             * Comparison operator.
+             *
+             * Needed to keep only one unique vertex in the set.
+             *
+             * @param v Vertex to which shall be compared
+             */
+            inline bool operator == (const TVertex v) const { 
+            	return  std::abs(vertex[0] - v.vertex[0]) <= 0 &&
+            			std::abs(vertex[1] - v.vertex[1]) <= 0 &&
+            			std::abs(vertex[2] - v.vertex[2]) <= 0;
+            };
+
+            /**
+             * Sort operator.
+             *
+             * Needed to keep only one unique vertex in the set.
+             *
+             * @param v Vertex to which shall be compared
+             */
+        	inline bool operator < (const TVertex v) const {
+        		if (vertex[0] == v.vertex[0]){
+        			if (vertex[1] == v.vertex[1])
+        				return vertex[2] < v.vertex[2];
+        			else
+        				return vertex[1] < v.vertex[1];
+        		}
+        		else return vertex[0] < v.vertex[0];
+        	};
+        };
+
+        /**
          * Kd-tree node class.
-         */
-        class KDNode{
-            private:
-                KDNode *hichild; ///< First leaf of this node
-                KDNode *lochild; ///< Second leaf of this node
-                KDNode *parent; ///< Root of this node
-                float lo[3]; ///< The three largest components of the node vertices
-                float hi[3]; ///< The three lowest components of the node vertices
-                int splitdir; ///< Direction in which this node is split (0=x, 1=y, 2=z)
-                int depth; ///< Depth of the node in the tree
-                unsigned tricount; ///< Count of triangles stored in this node
-                std::vector<Triangle*> tris; ///< List of triangles stored in this node
-
-                /**
-                 * Test if triangle intersects with this node.
-                 *
-                 * @param tri Triangle that shall be tested for intersection.
-                 *
+         */
+        class KDNode{
+            private:
+                KDNode *hichild; ///< First leaf of this node
+                KDNode *lochild; ///< Second leaf of this node
+                KDNode *parent; ///< Root of this node
+                float lo[3]; ///< The three largest components of the node vertices
+                float hi[3]; ///< The three lowest components of the node vertices
+                int splitdir; ///< Direction in which this node is split (0=x, 1=y, 2=z)
+                int depth; ///< Depth of the node in the tree
+                unsigned tricount; ///< Count of triangles stored in this node
+                std::vector<Triangle*> tris; ///< List of triangles stored in this node
+
+                /**
+                 * Test if triangle intersects with this node.
+                 *
+                 * @param tri Triangle that shall be tested for intersection.
+                 *
                  * @return Returns true if triangle intersects this node.
-                 */
-                bool TriangleInBox(Triangle *tri);
-
-                /**
-                 * Test all triangles in this tree and his leaves for intersection with line segment p1->p2.
-                 *
-                 * @param p1 Line start point
-                 * @param p2 Line end point
-                 * @param colls Found intersections are added to this list
-                 *
+                 */
+                bool TriangleInBox(Triangle *tri);
+
+                /**
+                 * Test all triangles in this tree and his leaves for intersection with line segment p1->p2.
+                 *
+                 * @param p1 Line start point
+                 * @param p2 Line end point
+                 * @param colls Found intersections are added to this list
+                 *
                  * @return Returns true if at least one intersection was found
-                 */
-                bool TestCollision(const long double p1[3], const long double p2[3], std::set<TCollision> &colls);
-            public:
-                /**
-                 * Constructor.
-                 *
-                 * @param boxlo Three lowest components of node vertices
-                 * @param boxhi Three highes components of node vertices
-                 * @param depth Depth of this node in the tree
+                 */
+                bool TestCollision(const long double p1[3], const long double p2[3], std::set<TCollision> &colls);
+            public:
+                /**
+                 * Constructor.
+                 *
+                 * @param boxlo Three lowest components of node vertices
+                 * @param boxhi Three highes components of node vertices
+                 * @param depth Depth of this node in the tree
                  * @param aparent Root of this node
-                 */
-                KDNode(const float boxlo[3], const float boxhi[3], const int depth, KDNode *aparent); // constructor
-                ~KDNode(); ///< Destructor
-
-                /**
-                 * Add triangle to this node.
-                 *
+                 */
+                KDNode(const float boxlo[3], const float boxhi[3], const int depth, KDNode *aparent); // constructor
+                ~KDNode(); ///< Destructor
+
+                /**
+                 * Add triangle to this node.
+                 *
                  * @param tri Triangle to add
-                 */
-                void AddTriangle(Triangle *tri);
-
-                /**
-                 * Split this node into two leaves.
-                 *
+                 */
+                void AddTriangle(Triangle *tri);
+
+                /**
+                 * Split this node into two leaves.
+                 *
                  * Splits the node into two new leaves if no stop criterion is met.
-                 */
-                void Split();   // split node in two leaves
-
-                /**
-                 * Find the smallest node which contains the line segment p1->p2 and call TestCollision there.
-                 *
-                 * @param p1 Line start point
-                 * @param p2 Line end point
-                 * @param lastnode Returns smallest node which contains line segment so next search can be started there
-                 * @param colls Found collisions are added to this list
-                 *
+                 */
+                void Split();   // split node in two leaves
+
+                /**
+                 * Find the smallest node which contains the line segment p1->p2 and call TestCollision there.
+                 *
+                 * @param p1 Line start point
+                 * @param p2 Line end point
+                 * @param lastnode Returns smallest node which contains line segment so next search can be started there
+                 * @param colls Found collisions are added to this list
+                 *
                  * @return Returns true if at least one collision was found
-                 */
-                bool Collision(const long double p1[3], const long double p2[3], KDNode* &lastnode, std::set<TCollision> &colls);
-
-                /**
-                 * Check if point is inside this node
-                 *
-                 * @param p Point
-                 *
+                 */
+                bool Collision(const long double p1[3], const long double p2[3], KDNode* &lastnode, std::set<TCollision> &colls);
+
+                /**
+                 * Check if point is inside this node
+                 *
+                 * @param p Point
+                 *
                  * @return Returns true if point is contained in node
-                 */
-                template <typename coord> bool PointInBox(const coord p[3]) {
-                	return ((p[0] <= hi[0]) && (p[0] >= lo[0]) && (p[1] <= hi[1]) && (p[1] >= lo[1]) && (p[2] <= hi[2]) && (p[2] >= lo[2]));
-                }
-
-                /**
-                 *  Test if line segment p1->p2 intersects this node.
-                 *
-                 *  @param p1 Line start point
-                 *  @param p2 Line end point
-                 *
-                 *  @return Returns true if line intersects this node
-                 */
-                template <typename coord> bool SegmentInBox(const coord p1[3], const coord p2[3]);
-
-        };
-
-        std::set<TVertex> allvertices; ///< list of all triangle vertices
-        KDNode *root; ///< root node
-        KDNode *lastnode; ///< remember last collision-tested node to speed up search when segments are adjacent
-
-    public:
-        KDTree(); ///< constructor
-        ~KDTree(); ///< destructor
-        float lo[3],hi[3]; ///< bounding box of root node
-        std::vector<Triangle> alltris; ///< list of all triangles in the tree
-#else
-    public:
-        std::list<TTriangle> triangles;
-        CTree tree;
-#endif
-    public:
-        /**
-         * Read STL-file.
-         *
-         * @param filename Filename of STL file
-         * @param ID Assign this ID to all triangles in this file
+                 */
+                template <typename coord> bool PointInBox(const coord p[3]) {
+                	return ((p[0] <= hi[0]) && (p[0] >= lo[0]) && (p[1] <= hi[1]) && (p[1] >= lo[1]) && (p[2] <= hi[2]) && (p[2] >= lo[2]));
+                }
+
+                /**
+                 *  Test if line segment p1->p2 intersects this node.
+                 *
+                 *  @param p1 Line start point
+                 *  @param p2 Line end point
+                 *
+                 *  @return Returns true if line intersects this node
+                 */
+                template <typename coord> bool SegmentInBox(const coord p1[3], const coord p2[3]);
+
+        };
+
+        std::set<TVertex> allvertices; ///< list of all triangle vertices
+        KDNode *root; ///< root node
+        KDNode *lastnode; ///< remember last collision-tested node to speed up search when segments are adjacent
+
+    public:
+        KDTree(); ///< constructor
+        ~KDTree(); ///< destructor
+        float lo[3],hi[3]; ///< bounding box of root node
+        std::vector<Triangle> alltris; ///< list of all triangles in the tree
+#else
+    public:
+        std::list<TTriangle> triangles;
+        CTree tree;
+#endif
+    public:
+        /**
+         * Read STL-file.
+         *
+         * @param filename Filename of STL file
+         * @param ID Assign this ID to all triangles in this file
          * @param name Returns name of file
-         */
-        void ReadFile(const char *filename, const unsigned ID, char name[80] = NULL);
-        void Init(); ///< create KD-tree
-
-        /**
-         * Test line segment p1->p2 for collision with all triangles in previously read files.
-         *
-         * @param p1 Line start point
-         * @param p2 Line end point
-         * @param colls Found collisions are added to this list
-         *
+         */
+        void ReadFile(const char *filename, const unsigned ID, char name[80] = NULL);
+        void Init(); ///< create KD-tree
+
+        /**
+         * Test line segment p1->p2 for collision with all triangles in previously read files.
+         *
+         * @param p1 Line start point
+         * @param p2 Line end point
+         * @param colls Found collisions are added to this list
+         *
          * @return Returns true if at least one collision was found
-         */
-        bool Collision(const long double p1[3], const long double p2[3], std::set<TCollision> &colls);
-
-#ifndef USE_CGAL
-       /**
-         * Test if point is inside root node.
-         *
+         */
+        bool Collision(const long double p1[3], const long double p2[3], std::set<TCollision> &colls);
+
+#ifndef USE_CGAL
+       /**
+         * Test if point is inside root node.
+         *
          * @param p Point
-         */
-        bool SegmentInBox(const long double p1[3], const long double p2[3]){ return (root && root->SegmentInBox(p1,p2)); };
-<<<<<<< HEAD
-#endif
-=======
-
-
-        /**
-         * Test if point is inside an object
-         *
-         * @param p Point
-         *
-         * @return Returns true if point is inside solid object
-         */
-        template<typename T> bool InSolid(const T p[3]){
-        	std::set<TCollision> colls;
-        	long double p1[3] = {p[0], p[1], p[2]};
-        	long double p2[3] = {p[0], p[1], lo[2] - 1};
-        	return Collision(p1, p2, colls) && (colls.size() & 1); // return true if collided with surface and number of collisions is odd
-        }
->>>>>>> f1100fd9
-};
-
-#endif // KDTREE_H_
+         */
+        bool SegmentInBox(const long double p1[3], const long double p2[3]){ return (root && root->SegmentInBox(p1,p2)); };
+#endif
+
+
+        /**
+         * Test if point is inside an object
+         *
+         * @param p Point
+         *
+         * @return Returns true if point is inside solid object
+         */
+        template<typename T> bool InSolid(const T p[3]){
+        	std::set<TCollision> colls;
+        	long double p1[3] = {p[0], p[1], p[2]};
+#ifndef USE_CGAL
+        	long double p2[3] = {p[0], p[1], lo[2] - 1};
+#else
+        	long double p2[3] = {p[0], p[1], tree.bbox().min(2) - 1};
+#endif
+        	return Collision(p1, p2, colls) && (colls.size() & 1); // return true if collided with surface and number of collisions is odd
+        }
+
+#ifdef USE_CGAL
+		bool InSolid(CPoint p){
+			double pp[3] = {p[0],p[1],p[2]};
+			return InSolid(pp);
+		}
+#endif
+
+};
+
+#endif // KDTREE_H_