[MATERIALS]
<<<<<<< HEAD
#name		FermiReal [neV]		FermiImag [neV]		DiffuseReflectionProbability
default		0			0			0
Cu		171			0.0726			0.2
Al		54.1			0.00756			0.2
UCNdet		0.1			1			0		# high efficiency assumed
NiPLT       	212                	0.0311         		0.16
Ni		245.11			0.0297			0.15
NiMo		226.7135		0.0272			0.14
CuBe		172.5			0.0232			0.0741
He		0.0213			1.37e-8			2.44e-6
BeO		256.6665		4.09e-5			6.23e-2
SS		183.0405		1.90e-2			8.52e-2
=======
#name		FermiReal [neV]		FermiImag [neV]		DiffuseReflectionProbability	Spinflip probability
default		0			0			0				0
PolishedSteel	183.			0.0852			0.05				1e-4
PE		-8.66			0.49			0.5				0
Ti		-51.1			0.0432			0.2				1e-5
Cu		171			0.0726			0.2				1e-5
Al		54.1			0.00756			0.2				1e-5
DLC		269			0.0625			0.01  				2e-6
UCNdet		0.1			1			0				0
>>>>>>> bd35a936

[GEOMETRY]
#solids the program will load, particle absorbed in the solid will be flagged with the ID of the solid
#IDs have to be larger than 0 and unique, ID 1 will be assumed to be the default medium which is always present
#the ID also defines the order in which overlapping solids are handled (highest ID will be considered first)
#ignore times are pairs of times [s] in between the solid will be ignored, e.g. 100-200 500-1000
#ID	STLfile				material_name		ignore_times
1			ignored					default
2			in/helium_volume.STL			He
3			in/bottle1.STL				NiPLT
4			in/bottle2.STL				NiPLT
5			in/tube0.5-1.STL				NiPLT
6 			in/tube1-1.STL				NiPLT
7			in/tube0.5-2.STL				NiPLT
8 			in/tube1-2.STL				NiPLT
9			in/tube2.STL				NiPLT
10			in/tube3.STL				NiPLT
11			in/stopper_case.STL			NiPLT
12			in/stopper.STL				NiPLT
13 			in/heat_exchanger_case.STL		NiPLT
14			in/heat_exchanger_core.STL		Cu
15			in/Ni_foil.STL		Ni

16			in/heat_exchanger_det_plate-1.STL	UCNdet
17			in/heat_exchanger_det_plate-2.STL	UCNdet

18			in/UCN_valve_case.STL			NiPLT
19          		in/UCN_valve_lower-closed.STL  		NiPLT		20-300
20			in/UCN_valve_lower-open.STL  		NiPLT		0-20
21			in/tube_afterCryostat.STL		NiMo
22			in/bobbin.STL		NiPLT
23			in/SCpolarizer_center_flange-1.STL	NiPLT
24			in/SCpolarizer_center_flange-2.STL 	NiPLT
25			in/SCpolarizer_center_foil.STL	Al
26			in/SCpolarizer_CuBe_guide-1.STL		CuBe
27			in/SCpolarizer_CuBe_guide-2.STL		CuBe
28			in/SCpolarizer_end_flange-1.STL		NiPLT
29			in/SCpolarizer_end_flange-2.STL		NiPLT
30			in/SCpolarizer_outer_foil-1.STL		Al
31			in/SCpolarizer_outer_foil-2.STL		Al
32			in/tube_valve_SC.STL			NiMo
33			in/Xe_Valve_case.STL			NiMo
34			in/Xe_Valve_lower-open.STL		NiMo
35			in/cyl_valve_tube.STL			NiMo
36			in/45deg_tube-1.STL			NiMo  #Cu for spin flip measurement / NiMo for production
37			in/elbow_tube.STL			NiMo   #Cu for spin flip measurement / NiMo for production
38			in/45deg_tube-2.STL			NiMo   #Cu for spin flip measurement / NiMo for production

40			in/30cm_guide.STL			BeO   #BeO for spin flip measurement / NiMo for production
41			in/polarizer_foil_tube.STL		NiMo	#No foil for production
42 			in/tube_b4_det.STL			NiMo #or stainless for production... apparently this is unsure
43 			in/det_window.STL				SS
44			in/det_al_foil.STL			Al
45			in/ucn_det_disk.STL				UCNdet
	
[SOURCE]
############ sourcemodes ###############
# volume: source volume is given by a STL file, particles are created in the space completely surrounded by the STL-surface
# customvol: particle starting values are diced in the given parameter range (r,phi,z)
# surface: starting values are on triangles whose vertices are all in the given STL-volume
# customsurf: starting values are on triangles which have at least one vertex in the given parameter range (r,phi,z)
########################################

#customxxx	r_min	r_max	phi_min	phi_max		z_min	z_max	ActiveTime	Enormal (customsurf only)
#customsurf	0.123	0.495	0		360			0.003	1.145	200			0
#customvol	0.125	0.495	0		360			0.005	1.145	0

#inital conditions will be randomly picked from this volume
#sourcetype 	STL-file		ActiveTime	Enormal (surface only)
#surface 		in/source.STL                   200		0
#volume 		in/source.STL                   0
volume                  in/production_volume.STL              20 
#min energy in production vol is ~0.8neV

[FIELDS]
#field 		table-file			BFieldScale	EFieldScale	NullFieldTime	RampUpTime	FullFieldTime	RampDownTime
#2Dtable 	in/42_0063_PF80fieldval.tab	1		1		400		100		200		100
3Dtable 	in/SCMfieldnewCoordCGS.table	1		1		0		0		1000		0
#3Dtable 	in/SCMfieldnewCoordCGSv2.table	1		1		0		0		1000		0

#InfiniteWireZ		I		x		y
#InfiniteWireZCenter	I
#FiniteWire		I		x1		y1		z1		x2		y2		z2
#FiniteWireX/Y/Z	I		x1/y1/z1	x2/y2/z2	z/z/z1		#/#/z2
#FiniteWireZCenter	I		z1		z2
#FullRacetrack		I		z1		z2		r

#FullRacetrack		2250		-0.15		1.35		0.6


#FiniteWireZCenter	12500		-1		2
<|MERGE_RESOLUTION|>--- conflicted
+++ resolved
@@ -1,18 +1,5 @@
-[MATERIALS]
-<<<<<<< HEAD
-#name		FermiReal [neV]		FermiImag [neV]		DiffuseReflectionProbability
-default		0			0			0
-Cu		171			0.0726			0.2
-Al		54.1			0.00756			0.2
-UCNdet		0.1			1			0		# high efficiency assumed
-NiPLT       	212                	0.0311         		0.16
-Ni		245.11			0.0297			0.15
-NiMo		226.7135		0.0272			0.14
-CuBe		172.5			0.0232			0.0741
-He		0.0213			1.37e-8			2.44e-6
-BeO		256.6665		4.09e-5			6.23e-2
-SS		183.0405		1.90e-2			8.52e-2
-=======
+
+
 #name		FermiReal [neV]		FermiImag [neV]		DiffuseReflectionProbability	Spinflip probability
 default		0			0			0				0
 PolishedSteel	183.			0.0852			0.05				1e-4
@@ -22,7 +9,13 @@
 Al		54.1			0.00756			0.2				1e-5
 DLC		269			0.0625			0.01  				2e-6
 UCNdet		0.1			1			0				0
->>>>>>> bd35a936
+NiPLT       	212                	0.0311         		0.16				0
+Ni		245.11			0.0297			0.15				0		
+NiMo		226.7135		0.0272			0.14				0
+CuBe		172.5			0.0232			0.0741				0	
+He		0.0213			1.37e-8			2.44e-6				0
+BeO		256.6665		4.09e-5			6.23e-2				0
+SS		183.0405		1.90e-2			8.52e-2				0
 
 [GEOMETRY]
 #solids the program will load, particle absorbed in the solid will be flagged with the ID of the solid
