/**
 * \file
 * Contains classes to include experiment geometry and particle sources.
 */

#ifndef GEOMETRY_H_
#define GEOMETRY_H_

#include <string>
#include <fstream>
#include <vector>
#include <set>
#include <limits>

#include "mc.h"
#include "kdtree.h"
#include "fields.h"

#define MAX_DICE_ROLL 42000000 ///< number of tries to find start point
#define REFLECT_TOLERANCE 1e-8  ///< max distance of reflection point to actual surface collision point


/// Struct to store material properties (read from geometry.in, right now only for neutrons)
struct material{
	string name; ///< Material name
	long double FermiReal; ///< Real part of Fermi potential
	long double FermiImag; ///< Imaginary part of Fermi potential
	long double DiffProb; ///< Diffuse reflection probability
};


/// Struct to store solid information (read from geometry.in)
struct solid{
	string name; ///< name of solid
	material mat; ///< material of solid
	int ID; ///< ID of solid
	vector<long double> ignoretimes; ///< pairs of times, between which the solid should be ignored

	/**
	 * Comparison operator used to sort solids by priority
	 */
	bool operator< (const solid s) const { return ID < s.ID; };
};


/**
 * Class to include experiment geometry.
 *
 * Loads solids and materials from geometry.in, maintains solids list, checks for collisions.
 */
struct TGeometry{
	public:
		KDTree *kdtree; ///< kd-tree structure containing triangle meshes from STL-files
		vector<solid> solids; ///< solids list
		solid defaultsolid; ///< "vacuum", this solid's properties are used when the particle is not inside any other solid
		
		/**
		 * Constructor, reads geometry configuration file, loads triangle meshes.
		 *
		 * @param geometryin Path to geometry configuration file
		 */
		TGeometry(const char *geometryin){
			ifstream infile(geometryin);
			string line;
			vector<material> materials;	// dynamic array to store material properties
			while (infile.good()){
				infile >> ws; // ignore whitespaces
				if ((infile.peek() == '[') && getline(infile,line).good()){	// parse geometry.in for section header
					if (line.compare(0,11,"[MATERIALS]") == 0){
						LoadMaterialsSection(infile, materials);
					}
					else if (line.compare(0,10,"[GEOMETRY]") == 0){
						LoadGeometrySection(infile, materials);
					}
					else getline(infile,line);
				}
				else getline(infile,line);
			}
		};

		~TGeometry(){
			if (kdtree) delete kdtree;
		};
		
		/**
		 * Check if point is inside geometry bounding box.
		 *
		 * @param y1 Position vector of segment start
		 * @param y2 Position vector of segment end
		 *
		 * @return Returns true if point is inside the bounding box
		 */
		bool CheckSegment(const long double y1[3], const long double y2[3]){
#ifdef USE_CGAL
			return CGAL::do_intersect(kdtree->tree.bbox(), CSegment(CPoint(y1[0], y1[1], y1[2]), CPoint(y2[0], y2[1], y2[2])));
#else
			return kdtree->SegmentInBox(y1,y2);
#endif
		};
		
		/**
		 * Checks if line segment p1->p2 collides with a surface.
		 *
		 * Calls KDTree::Collision to check for collisions and removes all collisions
		 * which should be ignored (given by ignore times in geometry configuration file).
		 *
		 * @param x1 Start time of line segment
		 * @param p1 Start point of line segment
		 * @param h Time length of line segment
		 * @param p2 End point of line segment
		 * @param colls List of collisions
		 *
		 * @return Returns true if line segment collides with a surface
		 */
		bool GetCollisions(const long double x1, const long double p1[3], const long double h, const long double p2[3], set<TCollision> &colls){
			if (kdtree->Collision(p1,p2,colls)){ // search in the kdtree for collisions
				set<TCollision>::iterator it = colls.begin();
				while (it != colls.end()){ // go through all collisions
					vector<long double> *times = &solids[(*it).ID].ignoretimes;
					if (!times->empty()){
						long double x = x1 + (*it).s*h;
						for (unsigned int i = 0; i < times->size(); i += 2){
							if (x >= (*times)[i] && x < (*times)[i+1]){
								set<TCollision>::iterator del = it;
								it++;
								colls.erase(del); // delete collision if it should be ignored according to geometry.in
								break;
							}
							else if (i == times->size() - 2)
								it++;
						}
					}
					else it++;
				}
				if (!colls.empty())
					return true; // return true if there is a collision
			}
			return false;		
		};
			
		/**
		 * Get solids in which the point p lies
		 *
		 * @param t Time
		 * @param p Point to test
		 * @param currentsolids Set of solids in which the point is inside
		 */
		void GetSolids(const long double t, const long double p[3], std::set<solid> &currentsolids){
#ifndef USE_CGAL
			long double p2[3] = {p[0], p[1], kdtree->lo[2] - REFLECT_TOLERANCE};
#else
			long double p2[3] = {p[0], p[1], kdtree->tree.bbox().zmin() - REFLECT_TOLERANCE};
#endif
			set<TCollision> c;
			currentsolids.clear();
			currentsolids.insert(defaultsolid);
			if (GetCollisions(t,p,0,p2,c)){	// check for collisions of a vertical segment from p to lower border of bounding box
				for (set<TCollision>::iterator i = c.begin(); i != c.end(); i++){
					solid sld = solids[i->ID];
					if (currentsolids.count(sld) > 0) // if there is a collision with a solid already in the list, remove it from list
						currentsolids.erase(sld);
					else
						currentsolids.insert(sld); // else add solid to list
				}
			}
		}

	private:	
		/**
		 * Read [MATERIALS] section in geometry configuration file.
		 *
		 * @param infile File stream to geometry configuration file
		 * @param materials Vector of material structs, returns list of materials in the configuration file
		 */
		void LoadMaterialsSection(ifstream &infile, vector<material> &materials){
			char c;
			string line;
			do{	// parse material list
				infile >> ws; // ignore whitespaces
				c = infile.peek();
				if (c == '#') continue; // skip comments
				else if (!infile.good() || c == '[') break;	// next section found
				material mat;
				infile >> mat.name >> mat.FermiReal >> mat.FermiImag >> mat.DiffProb;
				materials.push_back(mat);
			}while(infile.good() && getline(infile,line).good());	
		};
	
		/**
		 * Read [GEOMETRY] section in geometry configuration file.
		 *
		 * @param infile File stream to geometry configuration file
		 * @param materials Vector of material structs given by LoadMaterialsSection
		 */
		void LoadGeometrySection(ifstream &infile, vector<material> &materials){
			char c;
			string line;
			string STLfile;
			string matname;
			kdtree = new KDTree;
			char name[80];
			long double ignorestart, ignoreend;
			do{	// parse STLfile list
				infile >> ws; // ignore whitespaces
				c = infile.peek();
				if (c == '#') continue;	// skip comments
				else if (!infile.good() || c == '[') break;	// next section found
				solid model;
				infile >> model.ID;
				if (model.ID < 0){
					cout << "You defined a solid with ID " << model.ID << " < 0! IDs have to be larger than zero!\n";
					exit(-1);
				}
				for (vector<solid>::iterator i = solids.begin(); i != solids.end(); i++){
					if (i->ID == model.ID){
						cout << "You defined solids with identical ID " << model.ID << "! IDs have to be unique!\n";
						exit(-1);
					}
				}
				infile >> STLfile;
				infile >> matname;
				for (unsigned i = 0; i < materials.size(); i++){
					if (matname == materials[i].name){
						model.mat = materials[i];
						if (model.ID > 1)
							kdtree->ReadFile(STLfile.c_str(),solids.size(),name);
						model.name = name;
						break;
					}
					else if (i+1 == materials.size()){
						printf("Material %s used for %s but not defined in geometry.in!",matname.c_str(),name);
						exit(-1);
					}
				}
				while ((c = infile.peek()) == '\t' || c == ' ')
					infile.ignore();
				while (infile && c != '#' && c != '\n'){
					infile >> ignorestart;
					if (infile.peek() == '-') infile.ignore();
					infile >> ignoreend;
					if (!infile.good()){
						cout << "Invalid ignoretimes in geometry.in" << '\n';
						exit(-1);
					}
					model.ignoretimes.push_back(ignorestart);
					model.ignoretimes.push_back(ignoreend);
					while ((c = infile.peek()) == '\t' || c == ' ')
						infile.ignore();
				}
				if (model.ID == 1)
					defaultsolid = model;
				else
					solids.push_back(model);
			}while(infile.good() && getline(infile,line).good());
			kdtree->Init();
		};
		
};

/**
 * Class which can produce random particle starting points from different sources.
 *
 * There are four source modes which can be specified in the [SOURCE] section of the configuration file:
 * "volume" - random points inside a STL solid (TSource::kdtree) are created;
 * "surface" - random points on triangles (part of TSource::geometry) COMPLETELY surrounded by a STL solid (TSource::kdtree) are created;
 * "customvol" - random points inside a cylindrical coordinate range ([TSource::r_min..TSource::r_max]:[TSource::phi_min..TSource::phi_max]:[TSource::z_min..TSource::z_max]) are created;
 * "customsurf"	- random points on triangles (part of TSource::geometry) COMPLETELY inside a cylindrical coordinate range  ([TSource::r_min..TSource::r_max]:[TSource::phi_min..TSource::phi_max]:[TSource::z_min..TSource::z_max]) are created
 */
struct TSource{
	public:
		KDTree *kdtree; ///< KDTree structure containing triangle meshes surrounding the source volume/surface (if sourcemode is volume or surface)
		TGeometry *geometry; ///< TGeometry structure to check the random points against, also used as source surface if sourcemode is "surface" or "customsurf"
		string sourcemode; ///< volume/surface/customvol/customsurf
		long double r_min; ///< minimum radial coordinate for customvol/customsurf source
		long double r_max; ///< maximum radial coordinate for customvol/customsurf source
		long double phi_min; ///< minimum azimuth for customvol/customsurf source
		long double phi_max; ///< maximum azimuth coordinate for customvol/customsurf source
		long double z_min; ///< minimum z coordinate for customvol/customsurf source
		long double z_max;  ///< maximum z coordinate for customvol/customsurf source
		long double E_normal; ///< For surface sources an additional energy "boost" perpendicular to the surface can be added (e.g. neutrons "dropping" from a Fermi potential >0 into vacuum)
		long double Hmin_lfs; ///< Minimum total energy of low field seeking neutrons inside the source volume
		long double Hmin_hfs; ///< Minimum total energy of high field seeking neutrons inside the source volume
		long double ActiveTime; ///< the source produces particles in the time range [0..ActiveTime]
#ifndef USE_CGAL
		vector<Triangle*> sourcetris; ///< list of triangles (part of TSource::geometry) inside the source volume (only relevant if source mode is "surface" or "customsurf")
#else
		vector<TTriangle*> sourcetris;
#endif
		long double sourcearea; ///< area of all triangles in TSource::sourcetris (needed for correct weighting)
		

		/**
		 * Constructor, loads [SOURCE] section of configuration file, calculates TSource::Hmin_lfs and TSource::Hmin_hfs
		 *
		 * @param geometryin Configuration file containing [SOURCE] section
		 * @param geom TGeometry class against which start points are checked and which contains source surfaces
		 * @param field TFieldManager class to calculate TSource::Hmin_lfs and TSource::Hmin_hfs
		 */
		TSource(const char *geometryin, TGeometry &geom, TFieldManager &field){
			geometry = &geom;
			kdtree = NULL;
			E_normal = 0;
			ifstream infile(geometryin);
			string line;
			while (infile.good()){
				infile >> ws; // ignore whitespaces
				if ((infile.peek() == '[') && getline(infile,line).good()){	// parse geometry.in for section header
					if (line.compare(0,8,"[SOURCE]") == 0){
						LoadSourceSection(infile);
					}
					else getline(infile,line);
				}
				else getline(infile,line);
			}
			
			if (sourcemode == "customvol"){ // get minimal possible energy for neutrons to avoid long inital value dicing for too-low-energy neutron
				Hmin_lfs = Hmin_hfs = numeric_limits<long double>::infinity();
				long double dr = (r_max - r_min)/300;
				long double dz = (z_max - z_min)/300;
				for (long double r = r_min; r <= r_max; r += dr){
					for (long double z = z_min; z <= z_max; z += dz){
						long double p[3] = {r,0.0,z};
						CalcHmin(field,p);
					}
				}
			}
			else if (sourcemode == "volume"){
				Hmin_lfs = Hmin_hfs = numeric_limits<long double>::infinity();
				long double p[3];
<<<<<<< HEAD
				long double dx = (kdtree->hi[0] - kdtree->lo[0])/50;
				long double dy = (kdtree->hi[1] - kdtree->lo[1])/50;
				long double dz = (kdtree->hi[2] - kdtree->lo[2])/50;
				for (p[0] = kdtree->lo[0]; p[0] <= kdtree->hi[0]; p[0] += dx){
					for (p[1] = kdtree->lo[1]; p[1] <= kdtree->hi[1]; p[1] += dy){
						for (p[2] = kdtree->lo[2]; p[2] <= kdtree->hi[2]; p[2] += dz){
=======
#ifndef USE_CGAL
				for (p[0] = kdtree->lo[0]; p[0] <= kdtree->hi[0]; p[0] += d){
					for (p[1] = kdtree->lo[1]; p[1] <= kdtree->lo[1]; p[1] += d){
						for (p[2] = kdtree->lo[2]; p[2] <= kdtree->lo[2]; p[2] += d){
#else
				for (p[0] = kdtree->tree.bbox().xmin(); p[0] <= kdtree->tree.bbox().xmax(); p[0] += d){
					for (p[1] = kdtree->tree.bbox().ymin(); p[1] <= kdtree->tree.bbox().ymax(); p[1] += d){
						for (p[2] = kdtree->tree.bbox().zmin(); p[2] <= kdtree->tree.bbox().zmax(); p[2] += d){
#endif
>>>>>>> 2268771a
							if (InSourceVolume(p)) CalcHmin(field,p);
						}
					}
				}
			}
			else Hmin_lfs = Hmin_hfs = 0;
			printf("min. total energy a lfs/hfs neutron must have: %LG / %LG eV\n\n", Hmin_lfs, Hmin_hfs);
		};
	

		/**
		 * Destructor, deletes TSource::kdtree
		 */
		~TSource(){
			if (kdtree) delete kdtree;
		};
	

		/**
		 * Create random point in source volume.
		 *
		 * "volume": Random points with isotropic velocity distribution inside the bounding box of TSource::kdtree are produced until TSource::InSourceVolume is true for a point.
		 * "customvol": Random points with isotropic velocity deistribution in the coordinate range ([TSource::r_min..TSource::r_max]:[TSource::phi_min..TSource::phi_max]:[TSource::z_min..TSource::z_max]) are produced.
		 * "surface/customsurf": A random point on a random triangle from the TSource::sourcetris list is chosen (weighted by triangle area).
		 * 						Starting angles are cosine-distributed to the triangle normal and then angles and Ekin are modified according to TSource::E_normal.
		 * This is repeated for all source modes until the point does not lie inside a solid in TSource::geometry.
		 *
		 * @param mc TMCGenerator to produce random number distributions
		 * @param t Start time of particle
		 * @param Ekin Kinetic start energy of particle, might be modified by E_normal
		 * @param x Returns starting x coordinate of particle
		 * @param y Returns starting y coordinate of particle
		 * @param z Returns starting z coordinate of particle
		 * @param phi Returns azimuth of velocity vector
		 * @param theta Returns polar angle of velocity vector
		 */
		void RandomPointInSourceVolume(TMCGenerator &mc, long double t, long double &Ekin, long double &x, long double &y, long double &z, long double &phi, long double &theta){
			long double p1[3];
			for(;;){
				if (sourcemode == "volume"){ // random point inside a STL-volume
#ifndef USE_CGAL
					p1[0] = mc.UniformDist(kdtree->lo[0],kdtree->hi[0]); // random point
					p1[1] = mc.UniformDist(kdtree->lo[1],kdtree->hi[1]); // random point
					p1[2] = mc.UniformDist(kdtree->lo[2],kdtree->hi[2]); // random point
#else
					p1[0] = mc.UniformDist(kdtree->tree.bbox().xmin(),kdtree->tree.bbox().xmax()); // random point
					p1[1] = mc.UniformDist(kdtree->tree.bbox().ymin(),kdtree->tree.bbox().ymax()); // random point
					p1[2] = mc.UniformDist(kdtree->tree.bbox().zmin(),kdtree->tree.bbox().zmax()); // random point
#endif
					if (!InSourceVolume(p1)) continue;
					mc.IsotropicDist(phi, theta);
				}
				else if (sourcemode == "customvol"){ // random point inside a volume defined by a custom parameter range
					long double r = mc.LinearDist(r_min, r_max); // weighting because of the volume element and a r^2 probability outwards
					long double phi_r = mc.UniformDist(phi_min,phi_max);
					z = mc.UniformDist(z_min,z_max);
					p1[0] = r*cos(phi_r);
					p1[1] = r*sin(phi_r);
					p1[2] = z;
					mc.IsotropicDist(phi, theta);
				}
				else if (sourcemode == "surface" || sourcemode == "customsurf"){ // random point on a surface inside custom or STL volume
					long double n[3];
					long double RandA = mc.UniformDist(0,sourcearea);
					long double CurrA = 0, SumA = 0;
#ifndef USE_CGAL
					vector<Triangle*>::iterator i;
					for (i = sourcetris.begin(); i != sourcetris.end(); i++){
						n[0] = (*i)->normal[0];
						n[1] = (*i)->normal[1];
						n[2] = (*i)->normal[2];
						CurrA = sqrt(n[0]*n[0] + n[1]*n[1] + n[2]*n[2]);
						SumA += CurrA;
						if (RandA <= SumA) break; // select random triangle, weighted by triangle area
					}
#else
					vector<TTriangle*>::iterator i;
					for (i = sourcetris.begin(); i != sourcetris.end(); i++){
						SumA += sqrt((*i)->squared_area());
						if (RandA <= SumA) break;
					}
#endif
					long double a = mc.UniformDist(0,1); // generate random point on triangle (see Numerical Recipes 3rd ed., p. 1114)
					long double b = mc.UniformDist(0,1);
					if (a+b > 1){
						a = 1 - a;
						b = 1 - b;
					}
#ifndef USE_CGAL
					for (int j = 0; j < 3; j++){
						n[j] /= CurrA; // normalize normal vector
						p1[j] = (*i)->vertex[0][j] + a*((*i)->vertex[1][j] - (*i)->vertex[0][j]) + b*((*i)->vertex[2][j] - (*i)->vertex[0][j]);
						p1[j] += REFLECT_TOLERANCE*n[j]; // add some tolerance to avoid starting inside solid
					}
#else
					K::Vector_3 nv = (*i)->supporting_plane().orthogonal_vector();
					CPoint v1 = (**i)[0] + a*((**i)[1] - (**i)[0]) + b*((**i)[2] - (**i)[0]) + nv*REFLECT_TOLERANCE;
					for (int j = 0; j < 3; j++){
						n[j] = nv[j]/sqrt(nv.squared_length());
						p1[j] = v1[j];
					}
#endif
					if (!InSourceVolume(p1)) continue;
					long double winkeben = mc.UniformDist(0, 2*pi); // generate random velocity angles in upper hemisphere
					long double winksenkr = mc.SinCosDist(0, 0.5*pi); // Lambert's law!
					if (E_normal > 0){
						long double vsenkr = sqrt(Ekin*cos(winksenkr)*cos(winksenkr) + E_normal); // add E_normal to component normal to surface
						long double veben = sqrt(Ekin)*sin(winksenkr);
						winksenkr = atan2(veben,vsenkr); // update angle
						Ekin = vsenkr*vsenkr + veben*veben; // update energy
					}
					long double v[3] = {cos(winkeben)*sin(winksenkr), sin(winkeben)*sin(winksenkr), cos(winksenkr)};
					RotateVector(v,n);

					phi = atan2(v[1],v[0]);
					theta = acos(v[2]);
				}
				else{
					printf("Invalid sourcemode: %s",sourcemode.c_str());
					exit(-1);
				}
				
				break;
			}
			x = p1[0];
			y = p1[1];
			z = p1[2];
		};

	private:
		/**
		 * Loads [SOURCE] section from configuration file.
		 *
		 * Reads ::sourcemode, ::kdtree from given STL file, ::r_min, ::r_max, ::phi_min, ::phi_max, ::z_min, ::z_max, ::ActiveTime, ::E_normal.
		 * Determines ::sourcetris and ::sourcearea.
		 *
		 * @param infile File stream to configuration file containing [SOURCE] section
		 */
		void LoadSourceSection(ifstream &infile){
			char c;
			string line;
			do{	// parse source line
				infile >> ws; // ignore whitespaces
				c = infile.peek();
				if (c == '#') continue; // skip comments
				else if (!infile.good() || c == '[') break;	// next section found
				infile >> sourcemode;
				if (sourcemode == "customvol" || sourcemode == "customsurf"){
					infile >> r_min >> r_max >> phi_min >> phi_max >> z_min >> z_max >> ActiveTime;
					phi_min *= conv;
					phi_max *= conv;
				}
				else if (sourcemode == "volume" || sourcemode == "surface"){
					string sourcefile;
					infile >> sourcefile >> ActiveTime;
					kdtree = new KDTree;
					kdtree->ReadFile(sourcefile.c_str(),0);
					kdtree->Init();
				}
				if (sourcemode == "customsurf" || sourcemode == "surface")
					infile >> E_normal;
			}while(infile.good() && getline(infile,line).good());
			
			if (sourcemode == "customsurf" || sourcemode == "surface"){
				sourcearea = 0; // add triangles, whose vertices are all in the source volume, to sourcetris list
#ifndef USE_CGAL
				for (vector<Triangle>::iterator i = geometry->kdtree->alltris.begin(); i != geometry->kdtree->alltris.end(); i++){
					if (InSourceVolume(i->vertex[0]) && InSourceVolume(i->vertex[1]) && InSourceVolume(i->vertex[2])){
						sourcetris.push_back(&*i);
						long double *n = i->normal;
						sourcearea += sqrt(n[0]*n[0] + n[1]*n[1] + n[2]*n[2]);
					}
				}
#else
				for (CIterator i = geometry->kdtree->triangles.begin(); i != geometry->kdtree->triangles.end(); i++){
					if (InSourceVolume((*i)[0]) && InSourceVolume((*i)[1]) && InSourceVolume((*i)[2])){
						sourcetris.push_back(&*i);
						sourcearea += sqrt(i->squared_area());
					}
				}
#endif
				printf("Source Area: %LG m^2\n",sourcearea);
			}	
		};

#ifdef USE_CGAL
		bool InSourceVolume(CPoint p){
			double pp[3] = {p[0],p[1],p[2]};
			return InSourceVolume(pp);
		}
#endif

		/**
		 * Checks if a point is inside the source volume.
		 *
		 * "customvol/customsurf": checks if point is in the coordinate range.
		 * "volume/surface": Shoots a ray to the bottom of the ::kdtree bounding box and counts collision with surfaces.
		 * Implemented as template to allow long double precision points (simulation) as well as float precision points (triangle vertices).
		 *
		 * @param p Point to check.
		 *
		 * @return Returns true if point lies inside source volume.
		 */
		template<typename coord> bool InSourceVolume(const coord p[3]){
			if (sourcemode == "customvol" || sourcemode == "customsurf"){
				long double r = sqrt(p[0]*p[0] + p[1]*p[1]);
				long double phi = atan2(p[1],p[0]); 
				return (r >= r_min && r <= r_max && 
						phi >= phi_min && phi <= phi_max && 
						p[2] >= z_min && p[2] <= z_max); // check if point is in custom paramter range
			}
			else{ // shoot a ray to the bottom of the sourcevol bounding box and check for intersection with the sourcevol surface
				long double p1[3] = {p[0], p[1], p[2]};
#ifndef USE_CGAL
				long double p2[3] = {p[0], p[1], kdtree->lo[2] - REFLECT_TOLERANCE};
#else
				long double p2[3] = {p[0], p[1], kdtree->tree.bbox().zmin() - REFLECT_TOLERANCE};
#endif
				set<TCollision> c;
				if (kdtree->Collision(p1,p2,c)){
					int count = 0;
					for (set<TCollision>::iterator i = c.begin(); i != c.end(); i++){
						if (i->normal[2] > 0) count++;  // surface normal pointing towards point?
						else count--;					// or away from point?
					}
					return (count == -1); // when there's exactly one more normal pointing away from than to it, the point is inside the sourcevol
				}
				else return false;
			}
		}
	

		/**
		 * Calculates energies of low and high field seeking neutrons at point p and updates Hmin_hfs/lfs accordingly.
		 *
		 * @param field TFieldManager to calculate magnet fields
		 * @param p Point to calculate energy at
		 */
		void CalcHmin(TFieldManager &field, long double p[3]){
			set<solid> solids;
			geometry->GetSolids(0, p, solids);

			long double B[4][4];
			field.BField(p[0],p[1],p[2],0,B);
			long double Epot = m_n*gravconst*p[2] + solids.rbegin()->mat.FermiReal*1e-9;
			long double Emag = -(mu_nSI/ele_e)*B[3][0];
			long double Hlfs = Epot + Emag;
			long double Hhfs = Epot - Emag;
			Hmin_lfs = min(Hmin_lfs,Hlfs);
			Hmin_hfs = min(Hmin_hfs,Hhfs);
		}
};

#endif /*GEOMETRY_H_*/<|MERGE_RESOLUTION|>--- conflicted
+++ resolved
@@ -313,12 +313,11 @@
 				else getline(infile,line);
 			}
 			
+			const long double d = 0.003;
 			if (sourcemode == "customvol"){ // get minimal possible energy for neutrons to avoid long inital value dicing for too-low-energy neutron
 				Hmin_lfs = Hmin_hfs = numeric_limits<long double>::infinity();
-				long double dr = (r_max - r_min)/300;
-				long double dz = (z_max - z_min)/300;
-				for (long double r = r_min; r <= r_max; r += dr){
-					for (long double z = z_min; z <= z_max; z += dz){
+				for (long double r = r_min; r <= r_max; r += d){
+					for (long double z = z_min; z <= z_max; z += d){
 						long double p[3] = {r,0.0,z};
 						CalcHmin(field,p);
 					}
@@ -327,24 +326,15 @@
 			else if (sourcemode == "volume"){
 				Hmin_lfs = Hmin_hfs = numeric_limits<long double>::infinity();
 				long double p[3];
-<<<<<<< HEAD
-				long double dx = (kdtree->hi[0] - kdtree->lo[0])/50;
-				long double dy = (kdtree->hi[1] - kdtree->lo[1])/50;
-				long double dz = (kdtree->hi[2] - kdtree->lo[2])/50;
+#ifndef USE_CGAL
 				for (p[0] = kdtree->lo[0]; p[0] <= kdtree->hi[0]; p[0] += dx){
 					for (p[1] = kdtree->lo[1]; p[1] <= kdtree->hi[1]; p[1] += dy){
 						for (p[2] = kdtree->lo[2]; p[2] <= kdtree->hi[2]; p[2] += dz){
-=======
-#ifndef USE_CGAL
-				for (p[0] = kdtree->lo[0]; p[0] <= kdtree->hi[0]; p[0] += d){
-					for (p[1] = kdtree->lo[1]; p[1] <= kdtree->lo[1]; p[1] += d){
-						for (p[2] = kdtree->lo[2]; p[2] <= kdtree->lo[2]; p[2] += d){
 #else
 				for (p[0] = kdtree->tree.bbox().xmin(); p[0] <= kdtree->tree.bbox().xmax(); p[0] += d){
 					for (p[1] = kdtree->tree.bbox().ymin(); p[1] <= kdtree->tree.bbox().ymax(); p[1] += d){
 						for (p[2] = kdtree->tree.bbox().zmin(); p[2] <= kdtree->tree.bbox().zmax(); p[2] += d){
 #endif
->>>>>>> 2268771a
 							if (InSourceVolume(p)) CalcHmin(field,p);
 						}
 					}
